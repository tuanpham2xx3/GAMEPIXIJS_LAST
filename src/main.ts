import * as PIXI from 'pixi.js';
<<<<<<< HEAD
import { Player } from './entities/Playter';
=======
import { Player } from './entities/Player';
>>>>>>> f9135072
import { InputManager } from './managers/InputManager';
import { BulletManager } from './managers/BulletManager';
import { GameConfig, updateScreenSize } from './core/Config';

class Game {
  private app: PIXI.Application;
  private player: Player | null = null;
  private inputManager: InputManager | null = null;
  private bulletManager: BulletManager | null = null;
  private gameContainer: PIXI.Container;
  private backgroundContainer: PIXI.Container;
  private uiContainer: PIXI.Container;
<<<<<<< HEAD
  private scrollingBackground: PIXI.TilingSprite | null = null;
=======
  private scrollingBackgrounds: PIXI.Sprite[] = [];
>>>>>>> f9135072
  private backgroundTexture: PIXI.Texture | null = null;

  constructor() {
    // Update screen size
    updateScreenSize();
    
    // Create PIXI application with fullscreen
    this.app = new PIXI.Application({
      width: GameConfig.screen.width,
      height: GameConfig.screen.height,
      backgroundColor: 0x000000, // Black background
      antialias: true,
      resizeTo: window, // Auto-resize to window
    });

    // Add to DOM
    document.body.appendChild(this.app.view as HTMLCanvasElement);

    // Create containers for layering
    this.backgroundContainer = new PIXI.Container();
    this.gameContainer = new PIXI.Container();
    this.uiContainer = new PIXI.Container();

    this.app.stage.addChild(this.backgroundContainer);
    this.app.stage.addChild(this.gameContainer);
    this.app.stage.addChild(this.uiContainer);

    // Handle window resize
    this.setupResizeHandler();

    // Initialize game
    this.init();
  }

  private setupResizeHandler(): void {
    window.addEventListener('resize', () => {
      updateScreenSize();
      this.app.renderer.resize(GameConfig.screen.width, GameConfig.screen.height);
      this.updateBackgroundSize();
      this.updatePlayerBoundaries();
    });
  }

  private async init(): Promise<void> {
    try {
<<<<<<< HEAD
      console.log('Starting game...');
=======
      console.log('🚀 Starting game...');
>>>>>>> f9135072
      
      // Update loading progress
      this.updateLoadingProgress(25, 'Creating background...');
      
      // Create background
      await this.createBackground();
      
      // Update loading progress
      this.updateLoadingProgress(50, 'Loading assets...');
      
      // Load assets and create game objects
      await this.loadAssets();
      
      // Update loading progress
      this.updateLoadingProgress(75, 'Initializing game...');
      
      // Start game loop
      this.app.ticker.add(this.gameLoop.bind(this));
      
      // Create UI
      this.createUI();
      
      // Update loading progress
      this.updateLoadingProgress(100, 'Ready!');
      
      // Hide loading screen after a short delay
      setTimeout(() => {
        this.hideLoadingScreen();
      }, 500);
      
<<<<<<< HEAD
      console.log('Game started successfully!');
      
    } catch (error) {
      console.error('Failed to start game:', error);
=======
      console.log('✅ Game started successfully!');
      
    } catch (error) {
      console.error('❌ Failed to start game:', error);
>>>>>>> f9135072
      this.hideLoadingScreen();
    }
  }

  private updateLoadingProgress(percentage: number, text: string): void {
    const progressBar = document.getElementById('progress');
    const loadingText = document.querySelector('.loading-text');
    
    if (progressBar) {
      progressBar.style.width = `${percentage}%`;
    }
    
    if (loadingText) {
      loadingText.textContent = text;
    }
  }

  private hideLoadingScreen(): void {
    const loadingScreen = document.getElementById('loading');
    if (loadingScreen) {
      loadingScreen.style.opacity = '0';
      loadingScreen.style.transition = 'opacity 0.5s ease';
      
      setTimeout(() => {
        loadingScreen.style.display = 'none';
      }, 500);
    }
  }

  private async createBackground(): Promise<void> {
    try {
<<<<<<< HEAD
      console.log(`Attempting to load background from: ${GameConfig.background.src}`);
      
      // Try to load the background image
      this.backgroundTexture = await PIXI.Assets.load(GameConfig.background.src);
      console.log('Loaded background image successfully');
      if (this.backgroundTexture) {
        console.log(`Background dimensions: ${this.backgroundTexture.width}x${this.backgroundTexture.height}`);
      }
      
      // Create scrolling background
      this.createScrollingBackground();
      
    } catch (error) {
      console.warn('Could not load bg.jpg from assets/background/, creating fallback starfield');
=======
      console.log(`🔍 Attempting to load background from: ${GameConfig.background.src}`);
      
      // Try to load the background image
      this.backgroundTexture = await PIXI.Assets.load(GameConfig.background.src);
      console.log('✅ Loaded background image successfully');
      if (this.backgroundTexture) {
        console.log(`📐 Background dimensions: ${this.backgroundTexture.width}x${this.backgroundTexture.height}`);
      }
      
      // Create scrolling background sprites
      this.createScrollingBackground();
      
    } catch (error) {
      console.warn('⚠️ Could not load bg.jpg from assets/background/, creating fallback starfield');
>>>>>>> f9135072
      console.error('Background load error:', error);
      this.createFallbackBackground();
    }
  }

  private createScrollingBackground(): void {
    if (!this.backgroundTexture) return;

<<<<<<< HEAD
    // Create single TilingSprite
    this.scrollingBackground = new PIXI.TilingSprite(
      this.backgroundTexture,
      GameConfig.screen.width,
      GameConfig.screen.height + this.backgroundTexture.height
    );
    
    this.backgroundContainer.addChild(this.scrollingBackground);
=======
    // Calculate how many background images we need to cover the screen height + one extra for seamless scrolling
    const bgHeight = this.backgroundTexture.height;
    const screenHeight = GameConfig.screen.height;
    const numBackgrounds = Math.ceil(screenHeight / bgHeight) + 1;

    // Create background sprites
    for (let i = 0; i < numBackgrounds; i++) {
      const bg = new PIXI.Sprite(this.backgroundTexture);
      
      // Scale to fit screen width
      bg.width = GameConfig.screen.width;
      bg.height = bgHeight;
      
      // Position vertically
      bg.y = i * bgHeight;
      
      this.scrollingBackgrounds.push(bg);
      this.backgroundContainer.addChild(bg);
    }
>>>>>>> f9135072
  }

  private createFallbackBackground(): void {
    // Create starfield background as fallback
    const graphics = new PIXI.Graphics();
    graphics.beginFill(0x0d1b2a);
    graphics.drawRect(0, 0, GameConfig.screen.width, GameConfig.screen.height);
    graphics.endFill();

    // Add stars
    for (let i = 0; i < 200; i++) {
      const star = new PIXI.Graphics();
      const size = Math.random() * 3 + 1;
      const alpha = Math.random() * 0.8 + 0.2;
      
      star.beginFill(0xffffff, alpha);
      star.drawCircle(0, 0, size);
      star.endFill();
      
      star.x = Math.random() * GameConfig.screen.width;
      star.y = Math.random() * GameConfig.screen.height;
      
      graphics.addChild(star);
    }

    this.backgroundContainer.addChild(graphics);
  }

  private updateBackgroundSize(): void {
<<<<<<< HEAD
    if (this.scrollingBackground) {
      this.scrollingBackground.width = GameConfig.screen.width;
      this.scrollingBackground.height = GameConfig.screen.height + (this.backgroundTexture?.height || 0);
=======
    if (this.scrollingBackgrounds.length > 0) {
      // Update background sprites for new screen size
      for (const bg of this.scrollingBackgrounds) {
        bg.width = GameConfig.screen.width;
      }
>>>>>>> f9135072
    }
  }

  private updatePlayerBoundaries(): void {
    // Player boundaries will be updated automatically via getBoundaries() function
    // which uses the current GameConfig.screen values
  }

  private async loadAssets(): Promise<void> {
    try {
      // Load player and bullet assets
      await PIXI.Assets.load([
        { alias: 'player', src: 'assets/textures/characters/player/ship_phoenix_dark.png' },
        { alias: 'bullet', src: 'assets/textures/projectiles/bullet_phoenix.png' }
      ]);

      let playerTexture: PIXI.Texture;
      let bulletTexture: PIXI.Texture;

      // Try to get real textures, fallback to colored rectangles
      try {
        playerTexture = PIXI.Assets.get('player');
        bulletTexture = PIXI.Assets.get('bullet');
<<<<<<< HEAD
        console.log('Loaded game assets');
      } catch (assetError) {
        console.warn('Could not load assets, using fallback textures');
=======
        console.log('✅ Loaded game assets');
      } catch (assetError) {
        console.warn('⚠️ Could not load assets, using fallback textures');
>>>>>>> f9135072
        playerTexture = this.createColorTexture(0x00ff88, 64, 64); // Green player
        bulletTexture = this.createColorTexture(0xffff00, 8, 16);  // Yellow bullets
      }

      // Initialize managers
      this.inputManager = new InputManager(this.app.view as HTMLCanvasElement);
      this.bulletManager = new BulletManager(this.gameContainer, bulletTexture);

      // Create player
      this.player = new Player(playerTexture, this.inputManager, this.bulletManager);
      this.gameContainer.addChild(this.player);

    } catch (error) {
      console.error('Failed to load assets:', error);
      // Fallback
      const playerTexture = this.createColorTexture(0x00ff88, 64, 64);
      const bulletTexture = this.createColorTexture(0xffff00, 8, 16);
      
      this.inputManager = new InputManager(this.app.view as HTMLCanvasElement);
      this.bulletManager = new BulletManager(this.gameContainer, bulletTexture);
      this.player = new Player(playerTexture, this.inputManager, this.bulletManager);
      this.gameContainer.addChild(this.player);
<<<<<<< HEAD
    }
  }

  private createColorTexture(color: number, width: number, height: number): PIXI.Texture {
    const graphics = new PIXI.Graphics();
    graphics.beginFill(color);
    graphics.drawRect(0, 0, width, height);
    graphics.endFill();
    
    return this.app.renderer.generateTexture(graphics);
  }

  private createUI(): void {
    const style = new PIXI.TextStyle({
      fontFamily: 'Arial',
      fontSize: 18,
      fill: 0xffffff,
      stroke: 0x000000,
      strokeThickness: 2,
    });

    const gameTitle = new PIXI.Text('SPACE SHOOTER', style);
    gameTitle.anchor.set(0.5, 0);
    gameTitle.x = GameConfig.screen.width / 2;
    gameTitle.y = 20;
    this.uiContainer.addChild(gameTitle);

    // Controls info
    const controlStyle = new PIXI.TextStyle({
      fontFamily: 'Arial',
      fontSize: 14,
      fill: 0xcccccc,
      stroke: 0x000000,
      strokeThickness: 1,
    });
  }

  private gameLoop(delta: number): void {
    const deltaTime = delta / 60; // Convert to seconds

    // Update scrolling background
    this.updateScrollingBackground(deltaTime);

    // Update player
    if (this.player) {
      this.player.update(deltaTime);
    }

    // Update bullet manager
    if (this.bulletManager) {
      this.bulletManager.update(deltaTime);
    }

    // Update UI with game stats
    this.updateGameStats();
  }

  private updateScrollingBackground(deltaTime: number): void {
    if (!this.scrollingBackground) return;

    const scrollSpeed = GameConfig.background.scrollSpeed;
    this.scrollingBackground.tilePosition.y += scrollSpeed * deltaTime;
  }

  private updateGameStats(): void {
    // Remove previous stats
    const existingStats = this.uiContainer.getChildByName('gameStats');
    if (existingStats) {
      this.uiContainer.removeChild(existingStats);
    }
=======
    }
  }

  private createColorTexture(color: number, width: number, height: number): PIXI.Texture {
    const graphics = new PIXI.Graphics();
    graphics.beginFill(color);
    graphics.drawRect(0, 0, width, height);
    graphics.endFill();
    
    return this.app.renderer.generateTexture(graphics);
  }

  private createUI(): void {
    const style = new PIXI.TextStyle({
      fontFamily: 'Arial',
      fontSize: 18,
      fill: 0xffffff,
      stroke: 0x000000,
      strokeThickness: 2,
    });

    const gameTitle = new PIXI.Text('SPACE SHOOTER', style);
    gameTitle.anchor.set(0.5, 0);
    gameTitle.x = GameConfig.screen.width / 2;
    gameTitle.y = 20;
    this.uiContainer.addChild(gameTitle);

    // Controls info
    const controlStyle = new PIXI.TextStyle({
      fontFamily: 'Arial',
      fontSize: 14,
      fill: 0xcccccc,
      stroke: 0x000000,
      strokeThickness: 1,
    });

    const controls = new PIXI.Text(
      'Hold and drag mouse/finger to move player relative to gesture\nAuto-shooting when moving',
      controlStyle
    );
    controls.anchor.set(0.5, 0);
    controls.x = GameConfig.screen.width / 2;
    controls.y = 50;
    this.uiContainer.addChild(controls);
  }

  private gameLoop(delta: number): void {
    const deltaTime = delta / 60; // Convert to seconds

    // Update scrolling background
    this.updateScrollingBackground(deltaTime);

    // Update player
    if (this.player) {
      this.player.update(deltaTime);
    }

    // Update bullet manager
    if (this.bulletManager) {
      this.bulletManager.update(deltaTime);
    }

    // Update UI with game stats
    this.updateGameStats();
  }

  private updateScrollingBackground(deltaTime: number): void {
    if (this.scrollingBackgrounds.length === 0) return;

    const scrollSpeed = GameConfig.background.scrollSpeed;
    
    for (const bg of this.scrollingBackgrounds) {
      // Move background down
      bg.y += scrollSpeed * deltaTime;
      
      // Reset position when background goes off screen
      const bgHeight = bg.height;
      if (bg.y >= GameConfig.screen.height) {
        // Find the topmost background
        let minY = Math.min(...this.scrollingBackgrounds.map(b => b.y));
        bg.y = minY - bgHeight;
      }
    }
  }

  private updateGameStats(): void {
    // Remove previous stats
    const existingStats = this.uiContainer.getChildByName('gameStats');
    if (existingStats) {
      this.uiContainer.removeChild(existingStats);
    }
>>>>>>> f9135072

    if (!this.player || !this.bulletManager) return;

    const style = new PIXI.TextStyle({
      fontFamily: 'Arial',
      fontSize: 12,
      fill: 0x88ff88,
      stroke: 0x000000,
      strokeThickness: 1,
    });

    const playerPos = this.player.getPosition();
    const playerState = this.player.getState();
    const bulletStats = this.bulletManager.getPoolStats();
    const inputState = this.inputManager?.getInputState();
    const frameMovement = this.inputManager?.getFrameMovement();

    const statsText = new PIXI.Text(
      `Health: ${playerState.health}/${this.player.getMaxHealth()}\n` +
      `Position: (${Math.round(playerPos.x)}, ${Math.round(playerPos.y)})\n` +
      `Active Bullets: ${bulletStats.active}\n` +
      `Status: ${playerState.isMoving ? 'Moving & Shooting' : 'Idle'}\n` +
      `Input: ${inputState?.isPointerDown ? 'Holding' : 'Released'}\n` +
      `Frame Movement: (${frameMovement ? Math.round(frameMovement.x) : 0}, ${frameMovement ? Math.round(frameMovement.y) : 0})`,
      style
    );

    statsText.x = 10;
<<<<<<< HEAD
    statsText.y = GameConfig.screen.height - 100;
=======
    statsText.y = GameConfig.screen.height - 80;
>>>>>>> f9135072
    statsText.name = 'gameStats';
    this.uiContainer.addChild(statsText);
  }

  public destroy(): void {
    if (this.inputManager) {
      this.inputManager.destroy();
    }
    if (this.bulletManager) {
      this.bulletManager.destroy();
    }
    if (this.player) {
      this.player.destroy();
    }
    this.app.destroy(true);
  }
}

// Start the game when page loads
window.onload = () => {
<<<<<<< HEAD
  console.log('Starting Space Shooter Game...');
=======
  console.log('🚀 Starting Space Shooter Game...');
>>>>>>> f9135072
  const game = new Game();
  
  // Cleanup on page unload
  window.addEventListener('beforeunload', () => {
    game.destroy();
  });
}; <|MERGE_RESOLUTION|>--- conflicted
+++ resolved
@@ -1,9 +1,5 @@
 import * as PIXI from 'pixi.js';
-<<<<<<< HEAD
 import { Player } from './entities/Playter';
-=======
-import { Player } from './entities/Player';
->>>>>>> f9135072
 import { InputManager } from './managers/InputManager';
 import { BulletManager } from './managers/BulletManager';
 import { GameConfig, updateScreenSize } from './core/Config';
@@ -16,11 +12,8 @@
   private gameContainer: PIXI.Container;
   private backgroundContainer: PIXI.Container;
   private uiContainer: PIXI.Container;
-<<<<<<< HEAD
+
   private scrollingBackground: PIXI.TilingSprite | null = null;
-=======
-  private scrollingBackgrounds: PIXI.Sprite[] = [];
->>>>>>> f9135072
   private backgroundTexture: PIXI.Texture | null = null;
 
   constructor() {
@@ -66,11 +59,7 @@
 
   private async init(): Promise<void> {
     try {
-<<<<<<< HEAD
       console.log('Starting game...');
-=======
-      console.log('🚀 Starting game...');
->>>>>>> f9135072
       
       // Update loading progress
       this.updateLoadingProgress(25, 'Creating background...');
@@ -101,17 +90,10 @@
         this.hideLoadingScreen();
       }, 500);
       
-<<<<<<< HEAD
       console.log('Game started successfully!');
       
     } catch (error) {
       console.error('Failed to start game:', error);
-=======
-      console.log('✅ Game started successfully!');
-      
-    } catch (error) {
-      console.error('❌ Failed to start game:', error);
->>>>>>> f9135072
       this.hideLoadingScreen();
     }
   }
@@ -143,7 +125,7 @@
 
   private async createBackground(): Promise<void> {
     try {
-<<<<<<< HEAD
+
       console.log(`Attempting to load background from: ${GameConfig.background.src}`);
       
       // Try to load the background image
@@ -158,22 +140,6 @@
       
     } catch (error) {
       console.warn('Could not load bg.jpg from assets/background/, creating fallback starfield');
-=======
-      console.log(`🔍 Attempting to load background from: ${GameConfig.background.src}`);
-      
-      // Try to load the background image
-      this.backgroundTexture = await PIXI.Assets.load(GameConfig.background.src);
-      console.log('✅ Loaded background image successfully');
-      if (this.backgroundTexture) {
-        console.log(`📐 Background dimensions: ${this.backgroundTexture.width}x${this.backgroundTexture.height}`);
-      }
-      
-      // Create scrolling background sprites
-      this.createScrollingBackground();
-      
-    } catch (error) {
-      console.warn('⚠️ Could not load bg.jpg from assets/background/, creating fallback starfield');
->>>>>>> f9135072
       console.error('Background load error:', error);
       this.createFallbackBackground();
     }
@@ -182,7 +148,7 @@
   private createScrollingBackground(): void {
     if (!this.backgroundTexture) return;
 
-<<<<<<< HEAD
+
     // Create single TilingSprite
     this.scrollingBackground = new PIXI.TilingSprite(
       this.backgroundTexture,
@@ -191,27 +157,6 @@
     );
     
     this.backgroundContainer.addChild(this.scrollingBackground);
-=======
-    // Calculate how many background images we need to cover the screen height + one extra for seamless scrolling
-    const bgHeight = this.backgroundTexture.height;
-    const screenHeight = GameConfig.screen.height;
-    const numBackgrounds = Math.ceil(screenHeight / bgHeight) + 1;
-
-    // Create background sprites
-    for (let i = 0; i < numBackgrounds; i++) {
-      const bg = new PIXI.Sprite(this.backgroundTexture);
-      
-      // Scale to fit screen width
-      bg.width = GameConfig.screen.width;
-      bg.height = bgHeight;
-      
-      // Position vertically
-      bg.y = i * bgHeight;
-      
-      this.scrollingBackgrounds.push(bg);
-      this.backgroundContainer.addChild(bg);
-    }
->>>>>>> f9135072
   }
 
   private createFallbackBackground(): void {
@@ -241,17 +186,9 @@
   }
 
   private updateBackgroundSize(): void {
-<<<<<<< HEAD
     if (this.scrollingBackground) {
       this.scrollingBackground.width = GameConfig.screen.width;
       this.scrollingBackground.height = GameConfig.screen.height + (this.backgroundTexture?.height || 0);
-=======
-    if (this.scrollingBackgrounds.length > 0) {
-      // Update background sprites for new screen size
-      for (const bg of this.scrollingBackgrounds) {
-        bg.width = GameConfig.screen.width;
-      }
->>>>>>> f9135072
     }
   }
 
@@ -275,15 +212,9 @@
       try {
         playerTexture = PIXI.Assets.get('player');
         bulletTexture = PIXI.Assets.get('bullet');
-<<<<<<< HEAD
         console.log('Loaded game assets');
       } catch (assetError) {
         console.warn('Could not load assets, using fallback textures');
-=======
-        console.log('✅ Loaded game assets');
-      } catch (assetError) {
-        console.warn('⚠️ Could not load assets, using fallback textures');
->>>>>>> f9135072
         playerTexture = this.createColorTexture(0x00ff88, 64, 64); // Green player
         bulletTexture = this.createColorTexture(0xffff00, 8, 16);  // Yellow bullets
       }
@@ -306,7 +237,7 @@
       this.bulletManager = new BulletManager(this.gameContainer, bulletTexture);
       this.player = new Player(playerTexture, this.inputManager, this.bulletManager);
       this.gameContainer.addChild(this.player);
-<<<<<<< HEAD
+
     }
   }
 
@@ -377,99 +308,6 @@
     if (existingStats) {
       this.uiContainer.removeChild(existingStats);
     }
-=======
-    }
-  }
-
-  private createColorTexture(color: number, width: number, height: number): PIXI.Texture {
-    const graphics = new PIXI.Graphics();
-    graphics.beginFill(color);
-    graphics.drawRect(0, 0, width, height);
-    graphics.endFill();
-    
-    return this.app.renderer.generateTexture(graphics);
-  }
-
-  private createUI(): void {
-    const style = new PIXI.TextStyle({
-      fontFamily: 'Arial',
-      fontSize: 18,
-      fill: 0xffffff,
-      stroke: 0x000000,
-      strokeThickness: 2,
-    });
-
-    const gameTitle = new PIXI.Text('SPACE SHOOTER', style);
-    gameTitle.anchor.set(0.5, 0);
-    gameTitle.x = GameConfig.screen.width / 2;
-    gameTitle.y = 20;
-    this.uiContainer.addChild(gameTitle);
-
-    // Controls info
-    const controlStyle = new PIXI.TextStyle({
-      fontFamily: 'Arial',
-      fontSize: 14,
-      fill: 0xcccccc,
-      stroke: 0x000000,
-      strokeThickness: 1,
-    });
-
-    const controls = new PIXI.Text(
-      'Hold and drag mouse/finger to move player relative to gesture\nAuto-shooting when moving',
-      controlStyle
-    );
-    controls.anchor.set(0.5, 0);
-    controls.x = GameConfig.screen.width / 2;
-    controls.y = 50;
-    this.uiContainer.addChild(controls);
-  }
-
-  private gameLoop(delta: number): void {
-    const deltaTime = delta / 60; // Convert to seconds
-
-    // Update scrolling background
-    this.updateScrollingBackground(deltaTime);
-
-    // Update player
-    if (this.player) {
-      this.player.update(deltaTime);
-    }
-
-    // Update bullet manager
-    if (this.bulletManager) {
-      this.bulletManager.update(deltaTime);
-    }
-
-    // Update UI with game stats
-    this.updateGameStats();
-  }
-
-  private updateScrollingBackground(deltaTime: number): void {
-    if (this.scrollingBackgrounds.length === 0) return;
-
-    const scrollSpeed = GameConfig.background.scrollSpeed;
-    
-    for (const bg of this.scrollingBackgrounds) {
-      // Move background down
-      bg.y += scrollSpeed * deltaTime;
-      
-      // Reset position when background goes off screen
-      const bgHeight = bg.height;
-      if (bg.y >= GameConfig.screen.height) {
-        // Find the topmost background
-        let minY = Math.min(...this.scrollingBackgrounds.map(b => b.y));
-        bg.y = minY - bgHeight;
-      }
-    }
-  }
-
-  private updateGameStats(): void {
-    // Remove previous stats
-    const existingStats = this.uiContainer.getChildByName('gameStats');
-    if (existingStats) {
-      this.uiContainer.removeChild(existingStats);
-    }
->>>>>>> f9135072
 
     if (!this.player || !this.bulletManager) return;
 
@@ -498,11 +336,9 @@
     );
 
     statsText.x = 10;
-<<<<<<< HEAD
+
     statsText.y = GameConfig.screen.height - 100;
-=======
-    statsText.y = GameConfig.screen.height - 80;
->>>>>>> f9135072
+
     statsText.name = 'gameStats';
     this.uiContainer.addChild(statsText);
   }
@@ -523,11 +359,8 @@
 
 // Start the game when page loads
 window.onload = () => {
-<<<<<<< HEAD
+
   console.log('Starting Space Shooter Game...');
-=======
-  console.log('🚀 Starting Space Shooter Game...');
->>>>>>> f9135072
   const game = new Game();
   
   // Cleanup on page unload
